--- conflicted
+++ resolved
@@ -17,12 +17,12 @@
       content: """
 ---
 
-<<<<<<< HEAD
 > Today we are open sourcing [Validated](\(gitHubUrl(to: .repo(.validated)))), a Swift library for handling
 multiple errors: functionality that you don't get from throwing functions and the `Result` type.
-=======
+
+TODO
 > Today we are open sourcing [Validated](\(gitHubUrl(to: .repo(.validated)))), a tiny functional Swift library for handling multiple errors: functionality that you don't get from throwing functions and the Result type.
->>>>>>> d882c311
+
 
 ---
 """,
