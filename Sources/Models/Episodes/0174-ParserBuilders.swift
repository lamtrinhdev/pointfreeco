--- conflicted
+++ resolved
@@ -41,11 +41,7 @@
       vimeoStyle: .new(
         filename: "0174-trailer.m4v",
         signature720: "29bee845bfd7f3c91672d61c296f1847b28005aefa748edd0fdcc787180c161f",
-<<<<<<< HEAD
-        signature540: "2497b85a2ddba0edc781d71cea5f82cf0dddf46058e6764da3e3225cd2128fc0",
-=======
         signature540: "2497b85a2ddba0edc781d71cea5f82cf0dddf46058e6764da3e3225cd2128fc0"
->>>>>>> 85fa3b1f
       )
     )
   )
